import { v } from "convex/values";
import type { Id } from "./_generated/dataModel";
import { mutation, query } from "./_generated/server";

/**
 * Get all decks for the currently authenticated user.
 * Returns an array of deck objects containing _id, userId, name, and description.
 */
export const getDecksForUser = query({
	args: {},
	handler: async (ctx, _args) => {
		// Get the current authenticated user
		const identity = await ctx.auth.getUserIdentity();

		// Handle case where user is not authenticated
		if (!identity) {
			throw new Error("User must be authenticated to access decks");
		}

		// Query the decks collection for decks belonging to the current user
		const decks = await ctx.db
			.query("decks")
			.filter((q) => q.eq(q.field("userId"), identity.subject))
			.order("desc") // Most recently created first
			.collect();

		return decks;
	},
	returns: v.array(
		v.object({
			_creationTime: v.number(),
			_id: v.id("decks"),
			cardCount: v.number(),
			description: v.string(),
			name: v.string(),
			userId: v.string(),
		}),
	),
});

/**
 * Create a new deck for the currently authenticated user.
 * Validates input parameters and returns the ID of the newly created deck.
 */
export const createDeck = mutation({
	args: {
		description: v.string(),
		name: v.string(),
	},
	handler: async (ctx, args) => {
		// Get the current authenticated user
		const identity = await ctx.auth.getUserIdentity();

		// Handle case where user is not authenticated
		if (!identity) {
			throw new Error("User must be authenticated to create a deck");
		}

		// Validate input parameters
		if (!args.name || args.name.trim().length === 0) {
			throw new Error("Deck name cannot be empty");
		}

		if (args.name.length > 100) {
			throw new Error("Deck name cannot exceed 100 characters");
		}

		if (args.description.length > 500) {
			throw new Error("Deck description cannot exceed 500 characters");
		}

		// Insert the new deck into the database
		const deckId = await ctx.db.insert("decks", {
			cardCount: 0,
			description: args.description.trim(),
			name: args.name.trim(),
			userId: identity.subject, // Initialize with zero cards
		});

		return deckId;
	},
	returns: v.id("decks"),
});

/**
 * Update an existing deck's name and description.
 * Only the owner of the deck can update it.
 */
export const updateDeck = mutation({
	args: {
		deckId: v.id("decks"),
		description: v.string(),
		name: v.string(),
	},
	handler: async (ctx, args) => {
		// Get the current authenticated user
		const identity = await ctx.auth.getUserIdentity();

		if (!identity) {
			throw new Error("User must be authenticated to update a deck");
		}

		// Get the existing deck to verify ownership
		const existingDeck = await ctx.db.get(args.deckId);

		if (!existingDeck) {
			throw new Error("Deck not found");
		}

		if (existingDeck.userId !== identity.subject) {
			throw new Error("You can only update your own decks");
		}

		// Validate input parameters
		if (!args.name || args.name.trim().length === 0) {
			throw new Error("Deck name cannot be empty");
		}

		if (args.name.length > 100) {
			throw new Error("Deck name cannot exceed 100 characters");
		}

		if (args.description.length > 500) {
			throw new Error("Deck description cannot exceed 500 characters");
		}

		// Update the deck
		await ctx.db.patch(args.deckId, {
			description: args.description.trim(),
			name: args.name.trim(),
		});

		return null;
	},
	returns: v.null(),
});

/**
 * Delete a deck and all its associated cards.
 * Only the owner of the deck can delete it.
 * This operation is irreversible and removes all cards in the deck.
 */
export const deleteDeck = mutation({
	args: {
		deckId: v.id("decks"),
	},
	handler: async (ctx, args) => {
		// Get the current authenticated user
		const identity = await ctx.auth.getUserIdentity();

		if (!identity) {
			throw new Error("User must be authenticated to delete a deck");
		}

		// Get the existing deck to verify ownership
		const existingDeck = await ctx.db.get(args.deckId);

		if (!existingDeck) {
			throw new Error("Deck not found");
		}

		if (existingDeck.userId !== identity.subject) {
			throw new Error("You can only delete your own decks");
		}

		// Get all cards in this deck to delete them
		const cards = await ctx.db
			.query("cards")
			.withIndex("by_deckId", (q) => q.eq("deckId", args.deckId))
			.collect();

		// Delete all images associated with cards in this deck
<<<<<<< HEAD
		const imagesToDelete: string[] = [];
=======
		const imagesToDelete: Id<"_storage">[] = [];
>>>>>>> 1cfab4a6
		for (const card of cards) {
			if (card.frontImageId) {
				imagesToDelete.push(card.frontImageId);
			}
			if (card.backImageId) {
				imagesToDelete.push(card.backImageId);
			}
		}

<<<<<<< HEAD
		// Delete images from storage (if any exist)
		for (const imageId of imagesToDelete) {
			try {
				await ctx.storage.delete(imageId);
			} catch (error) {
				// Log the error but don't fail the deck deletion
				// The image might already be deleted or not exist
				console.warn(
					`Failed to delete image ${imageId} for deck ${args.deckId}:`,
					error,
				);
			}
=======
		// Delete images from storage in parallel (if any exist)
		if (imagesToDelete.length > 0) {
			const deletionPromises = imagesToDelete.map(async (imageId) => {
				try {
					await ctx.storage.delete(imageId);
					return { imageId, success: true };
				} catch (error) {
					// Log the error but don't fail the deck deletion
					// The image might already be deleted or not exist
					console.warn(
						`Failed to delete image ${imageId} for deck ${args.deckId}:`,
						error,
					);
					return { error, imageId, success: false };
				}
			});

			// Wait for all deletion attempts to complete
			await Promise.allSettled(deletionPromises);
>>>>>>> 1cfab4a6
		}

		// Delete all cards in the deck
		for (const card of cards) {
			await ctx.db.delete(card._id);
		}

		// Delete any card reviews associated with this deck
		const cardReviews = await ctx.db
			.query("cardReviews")
			.withIndex("by_deckId_and_date", (q) => q.eq("deckId", args.deckId))
			.collect();

		for (const review of cardReviews) {
			await ctx.db.delete(review._id);
		}

		// Delete any study sessions associated with this deck
		const studySessions = await ctx.db
			.query("studySessions")
			.withIndex("by_userId_and_deckId", (q) =>
				q.eq("userId", identity.subject).eq("deckId", args.deckId),
			)
			.collect();

		for (const session of studySessions) {
			await ctx.db.delete(session._id);
		}

		// Finally, delete the deck itself
		await ctx.db.delete(args.deckId);

		return null;
	},
	returns: v.null(),
});

/**
 * Get a single deck by ID.
 * Only the owner of the deck can access it.
 */
export const getDeckById = query({
	args: {
		deckId: v.id("decks"),
	},
	handler: async (ctx, args) => {
		// Get the current authenticated user
		const identity = await ctx.auth.getUserIdentity();

		if (!identity) {
			throw new Error("User must be authenticated to access deck");
		}

		// Get the deck
		const deck = await ctx.db.get(args.deckId);

		if (!deck) {
			return null;
		}

		// Verify ownership
		if (deck.userId !== identity.subject) {
			throw new Error("You can only access your own decks");
		}

		return deck;
	},
	returns: v.union(
		v.object({
			_creationTime: v.number(),
			_id: v.id("decks"),
			cardCount: v.number(),
			description: v.string(),
			name: v.string(),
			userId: v.string(),
		}),
		v.null(),
	),
});<|MERGE_RESOLUTION|>--- conflicted
+++ resolved
@@ -170,11 +170,7 @@
 			.collect();
 
 		// Delete all images associated with cards in this deck
-<<<<<<< HEAD
-		const imagesToDelete: string[] = [];
-=======
 		const imagesToDelete: Id<"_storage">[] = [];
->>>>>>> 1cfab4a6
 		for (const card of cards) {
 			if (card.frontImageId) {
 				imagesToDelete.push(card.frontImageId);
@@ -184,20 +180,6 @@
 			}
 		}
 
-<<<<<<< HEAD
-		// Delete images from storage (if any exist)
-		for (const imageId of imagesToDelete) {
-			try {
-				await ctx.storage.delete(imageId);
-			} catch (error) {
-				// Log the error but don't fail the deck deletion
-				// The image might already be deleted or not exist
-				console.warn(
-					`Failed to delete image ${imageId} for deck ${args.deckId}:`,
-					error,
-				);
-			}
-=======
 		// Delete images from storage in parallel (if any exist)
 		if (imagesToDelete.length > 0) {
 			const deletionPromises = imagesToDelete.map(async (imageId) => {
@@ -217,7 +199,6 @@
 
 			// Wait for all deletion attempts to complete
 			await Promise.allSettled(deletionPromises);
->>>>>>> 1cfab4a6
 		}
 
 		// Delete all cards in the deck
